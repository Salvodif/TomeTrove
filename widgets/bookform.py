from pathlib import Path
from typing import Optional, List
from textual.app import ComposeResult
from textual.widgets import Input, Button, TextArea, DirectoryTree, Label, Checkbox
from textual.containers import Vertical, Horizontal, VerticalScroll
from datetime import datetime

from textual_autocomplete import AutoComplete, DropdownItem, TargetState


class AuthorAutoComplete(AutoComplete):
    """An AutoComplete widget for author names."""
    def __init__(self,
                 target: Input | str,
                 all_authors: List[str],
                 **kwargs):
        # Pass None to candidates; we use get_candidates to dynamically fetch them.
        super().__init__(target, candidates=None, **kwargs) 
        self.all_authors = sorted(list(set(all_authors if all_authors else [])))

    def get_candidates(self, target_state: TargetState) -> list[DropdownItem]:
        """
        Called by the AutoComplete widget to get the list of dropdown items
        based on the current input.
        """
        prefix = self.get_search_string(target_state) # Get what the user has typed.
        if not prefix:
            return []

        matches: list[DropdownItem] = []
        for author_name in self.all_authors:
            if author_name.lower().startswith(prefix.lower()):
                # 'main' is the text displayed in the dropdown.
                matches.append(DropdownItem(main=author_name)) 
        return matches


class TagAutoComplete(AutoComplete):
    """An AutoComplete widget for tags, supporting comma-separated input."""
    def __init__(self,
                 target: Input | str,
                 all_tags: List[str],
                 **kwargs):
        super().__init__(target, candidates=None, **kwargs)
        self.all_tags = sorted(list(set(all_tags if all_tags else [])))

    def get_candidates(self, target_state: TargetState) -> list[DropdownItem]:
        """
        Gets candidate tags based on the currently typed part of a tag
        in a comma-separated list.
        """
        prefix = self.get_search_string(target_state)

        current_tag_prefix = prefix
        if ',' in prefix:
            parts = prefix.split(',')
            current_tag_prefix = parts[-1].lstrip() # Consider only the part after the last comma.

        if not current_tag_prefix:
            return []

        matches: list[DropdownItem] = []
        for tag_name in self.all_tags:
            if tag_name.lower().startswith(current_tag_prefix.lower()):
                matches.append(DropdownItem(main=tag_name))
        return matches

    def apply_completion(self, value: str, state: TargetState) -> None:
        """
        Overrides the default behavior to correctly insert the completed tag
        into a comma-separated list.
        """
        target_input_widget = self.target # The Input widget this AutoComplete is attached to.

        current_text = state.text
        cursor_pos = state.cursor_position

        start_of_current_tag = 0
        last_comma_before_cursor = current_text.rfind(',', 0, cursor_pos)
        if last_comma_before_cursor != -1:
            start_of_current_tag = last_comma_before_cursor + 1

            while start_of_current_tag < cursor_pos and current_text[start_of_current_tag].isspace():
                start_of_current_tag += 1

        prefix_text = current_text[:start_of_current_tag]
        suffix_text = current_text[cursor_pos:]

        new_text_parts = []
        if prefix_text.strip().endswith(','): # If there was already a comma.
             new_text_parts.append(prefix_text)
             new_text_parts.append(value)
        elif prefix_text.strip(): # If there was text before, but no comma.
            new_text_parts.append(prefix_text)
            if not prefix_text.endswith(" "): new_text_parts.append(" ") # Ensure space.
            new_text_parts.append(value)
        else: # This is the first tag.
            new_text_parts.append(value)

        # Add a comma and space for the next tag, then the suffix.
        new_text_parts.append(", ") 

        # Reconstruct the full text.
        # Avoid double commas from suffix (e.g. if user typed ", " and then completed).
        final_text = "".join(new_text_parts) + suffix_text.lstrip(", ") 

        # More refined reconstruction to handle existing tags robustly.
        existing_tags_before = [t.strip() for t in current_text[:start_of_current_tag].split(',') if t.strip()]
        all_tags_list = existing_tags_before + [value]

        # Get tags that were after the cursor originally.
        tags_after_cursor = [t.strip() for t in suffix_text.split(',') if t.strip()]
        all_tags_list.extend(tags_after_cursor)

        # Join them back.
        final_reconstructed_text = ", ".join(tag for tag in all_tags_list if tag)
        # If there are any tags, add a trailing comma and space for the next tag.
        if final_reconstructed_text:
            final_reconstructed_text += ", "


        with self.prevent(Input.Changed): # Prevent feedback loop from Input.Changed event.
<<<<<<< HEAD
            self.target.value = final_reconstructed_text
=======
            target_input_widget.value = final_reconstructed_text
>>>>>>> 2c7c2c12
            # Calculate new cursor position: after the inserted tag + ", " (or just after the text if no tags yet).
            if final_reconstructed_text: # If text exists (meaning a completion happened and we added ", ")
                new_cursor_pos = len(final_reconstructed_text)
            else: # Should not happen if a completion was applied, but as a fallback
                new_cursor_pos = len(value)

<<<<<<< HEAD
            self.target.cursor_position = new_cursor_pos
=======
            target_input_widget.cursor_position = new_cursor_pos
>>>>>>> 2c7c2c12
        
        self.post_completion() # Default behavior hides the dropdown, which is usually fine.


class BookForm:
    """
    A form class (not a direct Textual widget) that composes and manages
    input fields for adding or editing book details.
    It provides methods to get form values and validate them.
    The actual display and layout are handled by the parent screen (AddScreen/EditScreen)
    which composes the widgets returned by this class.
    """
    def __init__(self,
                 book=None, # Optional Book object for editing
                 start_directory: str = ".", # Starting directory for file browser in add mode
                 add_new_book: bool = True, # True for Add mode, False for Edit mode
                 all_authors: Optional[List[str]] = None, # List of all authors for autocomplete
                 all_tags: Optional[List[str]] = None): # List of all tags for autocomplete

        _authors = all_authors if all_authors is not None else []
        _tags = all_tags if all_tags is not None else []
        self.book_data = book # Store the book object if editing

        self.author_target_input = Input(placeholder="Author", value=book.author if book else "", classes="form-input", id="author_input_target")
        self.tags_target_input = Input(placeholder="Tags (comma-separated)", value=", ".join(book.tags) if book and book.tags else "", classes="form-input", id="tags_input_target")

        self.author_autocomplete = AuthorAutoComplete(
            target=f"#{self.author_target_input.id}", # Target by ID for Textual to find the Input
            all_authors=_authors,
            prevent_default_tab=False, # Allow tabbing out after selection
            prevent_default_enter=True # Prevent form submission on enter if dropdown is open
        )
        self.tags_autocomplete = TagAutoComplete(
            target=f"#{self.tags_target_input.id}", # Target by ID
            all_tags=_tags,
            prevent_default_tab=False,
            prevent_default_enter=True
        )

        self.title_input = Input(placeholder="Title", value=book.title if book else "", classes="form-input")
        self.series_input = Input(placeholder="Series", value=book.series if book and book.series else "", classes="form-input")
        self.num_series_input = Input(placeholder="Series Number", value=str(book.num_series) if book and book.num_series is not None else "", classes="form-input")
        read_value_str = book.read.strftime("%Y-%m-%d %H:%M") if book and book.read and isinstance(book.read, datetime) else ""
        self.read_input = Input(placeholder="Read Date (YYYY-MM-DD HH:MM)", value=read_value_str, classes="form-input")
        self.description_input = TextArea(book.description if book and book.description else "", language="markdown", classes="form-input")
        self.save_button = Button("Save", id="save", variant="primary", classes="button-primary")

        self.file_tree: Optional[DirectoryTree] = None
        self.selected_file_label: Optional[Label] = None
        self.add_new_book = add_new_book # Mode: True for Add, False for Edit

        if self.add_new_book: # Configuration for "Add Book" mode
            self.file_tree = DirectoryTree(f"{start_directory}", id="file-browser")
            self.file_tree.show_hidden = False
            self.file_tree.filter_dirs = True # Only show directories, user clicks to expand
            self.file_tree.valid_extensions = {".pdf", ".epub", ".docx", } # Filter files by these extensions
            self.selected_file_label = Label("No file selected", id="selected-file")
            self.read_input.disabled = True # Read date is not applicable when adding a new book
        else: # Configuration for "Edit Book" mode
            self.read_status_label = Label("Read?", classes="form-label")
            self.read_checkbox = Checkbox("", value=bool(book.read) if book else False, classes="form-checkbox", id="read_status_checkbox")
            self.read_checkbox.tooltip = "Check if you have read this book"
            self._update_read_input_state() # Initialize read_input state based on checkbox/book data

        # Assemble form elements for layout
        form_elements = []
        if self.add_new_book and self.file_tree and self.selected_file_label: # Add file browser for "Add" mode
            form_elements.extend([
                Label("Select File:", classes="form-label-heading"),
                Horizontal(self.file_tree), # DirectoryTree itself is scrollable if content exceeds height
                self.selected_file_label,
            ])

        form_elements.extend([
            Horizontal(Label("Title:", classes="form-label"), self.title_input, classes="form-row"),
            Horizontal(Label("Author:", classes="form-label"), self.author_target_input, classes="form-row"),
            Horizontal(Label("Tags:", classes="form-label"), self.tags_target_input, classes="form-row"),
            Horizontal(Label("Series:", classes="form-label"), self.series_input, classes="form-row"),
            Horizontal(Label("Number:", classes="form-label"), self.num_series_input,classes="form-row"),
        ])

        if not self.add_new_book and self.read_status_label and self.read_checkbox: # Add read status controls for "Edit" mode
            form_elements.append(
                Horizontal(
                    self.read_status_label,
                    self.read_checkbox,
                    self.read_input,
                    classes="form-row",
                    id="read-status-row"
                )
            )
        # In "Add" mode, read_input is created but not added to the layout (and is disabled).

        form_elements.append(
            Horizontal(
                 Label("Description:", classes="form-label"),
                 self.description_input, # TextArea itself can be made scrollable via styles if needed
                 classes="form-row"
            )
        )
        # The VerticalScroll wraps all form elements, allowing scrolling if the form is too long.
        self.form_container = VerticalScroll(
            Vertical(*form_elements, id="form-content"),
            id="form-container"
        )

    def _update_read_input_state(self) -> None:
        """Updates the state of the read_input field based on the read_checkbox (Edit mode only)."""
        if self.add_new_book or not self.read_checkbox: # Guard for "Add" mode or if checkbox isn't created
            if self.read_input: self.read_input.disabled = True 
            return

        # Logic for "Edit" mode
        if self.read_checkbox.value: # If checkbox is checked
            if not self.read_input.value.strip(): # And read_input is empty
                today = datetime.now().strftime("%Y-%m-%d %H:%M")
                self.read_input.value = today # Default to current date/time
            self.read_input.disabled = False # Enable input
        else: # If checkbox is not checked
            self.read_input.value = "" # Clear input
            self.read_input.disabled = True # Disable input

    def handle_read_checkbox_change(self) -> None:
        """Called by the parent screen when the read_checkbox changes state (Edit mode only)."""
        if not self.add_new_book: # Only act if in "Edit" mode
            self._update_read_input_state()

    def compose_form(self) -> ComposeResult:
        """
        Yields the main form container for the parent screen to compose.
        AutoComplete widgets are handled separately by the parent screen.
        """
        yield self.form_container


    def get_autocomplete_widgets(self) -> List[AutoComplete]:
        """Helper to get the AutoComplete widgets for the parent screen to compose."""
        return [self.author_autocomplete, self.tags_autocomplete]

    def get_values(self):
        """
        Retrieves all values from the form fields.
        Returns a dictionary with field names as keys.
        """
        filename_path = None
        try:
            if self.add_new_book and self.selected_file_label: # "Add" mode: get path from label
                label_content = str(self.selected_file_label.renderable)
                if label_content != "No file selected" and label_content.strip() != "Error in selection":
                    candidate_path = Path(label_content)
                    if candidate_path.is_file():
                        filename_path = candidate_path
            elif not self.add_new_book and self.book_data and self.book_data.filename: # "Edit" mode: use existing filename
                if self.book_data.filename: # Ensure it's not empty
                    filename_path = Path(self.book_data.filename) # This will be just the filename string
        except Exception: # Catch any error during path processing
            filename_path = None

        num_series_value = None
        try:
            if self.num_series_input.value.strip():
                num_series_value = float(self.num_series_input.value)
        except (ValueError, TypeError): # Handle non-numeric input
            num_series_value = None

        read_value = None
        if not self.add_new_book and self.read_checkbox: # "Edit" mode: get from read_input if checkbox is checked
            if self.read_checkbox.value:
                read_value = self.read_input.value.strip() if self.read_input.value.strip() else None
        # In "Add" mode, read_value remains None as read_input is disabled.

        return {
            'title': self.title_input.value.strip(),
            'author': self.author_target_input.value.strip(),
            'tags': [tag.strip() for tag in self.tags_target_input.value.split(",") if tag.strip()],
            'series': self.series_input.value.strip() if self.series_input.value.strip() else None,
            'num_series': num_series_value,
            'read': read_value, # This will be a string or None
            'description': self.description_input.text.strip() if self.description_input.text.strip() else None,
            'filename': filename_path # This will be a Path object or None
        }


    def validate(self):
        """
        Validates the form fields.
        Returns an error message string if validation fails, otherwise None.
        """
        if not self.title_input.value.strip():
            return "Title is required"
        if not self.author_target_input.value.strip():
            return "Author is required"

        if self.num_series_input.value.strip():
            try:
                float(self.num_series_input.value)
            except ValueError:
                 return "Series number must be a valid number (e.g., 1 or 2.5)"

        # Validate read_input only if in "Edit" mode and checkbox is checked
        if not self.add_new_book and self.read_checkbox and self.read_checkbox.value:
            if self.read_input.value.strip():
                try:
                    datetime.strptime(self.read_input.value.strip(), "%Y-%m-%d %H:%M")
                except ValueError:
                    return "Invalid read date format (use YYYY-MM-DD HH:MM)"
            else: # Checkbox is checked but date field is empty
                return "Read date is required if the book is marked as read."

        if self.add_new_book: # File validation for "Add" mode
            if self.selected_file_label:
                 label_content = str(self.selected_file_label.renderable)
                 if label_content == "No file selected" or label_content.strip() == "Error in selection":
                    # For adding a new book, file selection is mandatory.
                    if not self.book_data: # Ensure it's truly a new book, not an edit scenario misconfigured
                         return "A file must be selected for a new book."
        return None<|MERGE_RESOLUTION|>--- conflicted
+++ resolved
@@ -120,22 +120,17 @@
 
 
         with self.prevent(Input.Changed): # Prevent feedback loop from Input.Changed event.
-<<<<<<< HEAD
             self.target.value = final_reconstructed_text
-=======
             target_input_widget.value = final_reconstructed_text
->>>>>>> 2c7c2c12
+
             # Calculate new cursor position: after the inserted tag + ", " (or just after the text if no tags yet).
             if final_reconstructed_text: # If text exists (meaning a completion happened and we added ", ")
                 new_cursor_pos = len(final_reconstructed_text)
             else: # Should not happen if a completion was applied, but as a fallback
                 new_cursor_pos = len(value)
 
-<<<<<<< HEAD
             self.target.cursor_position = new_cursor_pos
-=======
             target_input_widget.cursor_position = new_cursor_pos
->>>>>>> 2c7c2c12
         
         self.post_completion() # Default behavior hides the dropdown, which is usually fine.
 
